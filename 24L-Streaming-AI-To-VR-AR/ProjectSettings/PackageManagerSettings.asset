--- conflicted
+++ resolved
@@ -39,11 +39,6 @@
   m_RegistryInfoDraft:
     m_Modified: 0
     m_ErrorMessage: 
-<<<<<<< HEAD
-    m_UserModificationsInstanceId: -838
-    m_OriginalInstanceId: -840
-=======
     m_UserModificationsInstanceId: -854
     m_OriginalInstanceId: -856
->>>>>>> 0dbf3eab
   m_LoadAssets: 0