--- conflicted
+++ resolved
@@ -1651,18 +1651,12 @@
       m_Flags: 0
     m_Reference: {fileID: 875253871413052681, guid: c348712bda248c246b8c49b3db54643f, type: 3}
   m_ButtonPressPoint: 0.5
-<<<<<<< HEAD
 --- !u!1 &490146965
 GameObject:
-=======
---- !u!114 &450247557
-MonoBehaviour:
->>>>>>> 09db2541
-  m_ObjectHideFlags: 0
-  m_CorrespondingSourceObject: {fileID: 0}
-  m_PrefabInstance: {fileID: 0}
-  m_PrefabAsset: {fileID: 0}
-<<<<<<< HEAD
+  m_ObjectHideFlags: 0
+  m_CorrespondingSourceObject: {fileID: 0}
+  m_PrefabInstance: {fileID: 0}
+  m_PrefabAsset: {fileID: 0}
   serializedVersion: 6
   m_Component:
   - component: {fileID: 490146966}
@@ -1690,37 +1684,6 @@
   - {fileID: 1542213670}
   m_Father: {fileID: 1536745600}
   m_LocalEulerAnglesHint: {x: 0, y: 0, z: 0}
-=======
-  m_GameObject: {fileID: 450247549}
-  m_Enabled: 1
-  m_EditorHideFlags: 0
-  m_Script: {fileID: 11500000, guid: 27d1de2afdde24740bfba3605b57368c, type: 3}
-  m_Name: 
-  m_EditorClassIdentifier: 
-  targetObject: {fileID: 463586287}
-  activateUI:
-    m_Name: Activate UI
-    m_Type: 0
-    m_ExpectedControlType: 
-    m_Id: 190d5ca6-68d1-40a5-977c-50759f8f88f9
-    m_Processors: 
-    m_Interactions: 
-    m_SingletonActionBindings:
-    - m_Name: 
-      m_Id: 7efc2c78-2f3c-4959-9e30-1e425508750e
-      m_Path: <OculusTouchController>{RightHand}/primaryButton
-      m_Interactions: 
-      m_Processors: 
-      m_Groups: 
-      m_Action: Activate UI
-      m_Flags: 0
-    m_Flags: 0
---- !u!1 &463586287 stripped
-GameObject:
-  m_CorrespondingSourceObject: {fileID: 7339433876282921769, guid: 2f264ea60def0a944a4d178ffdefefe3, type: 3}
-  m_PrefabInstance: {fileID: 1523057442}
-  m_PrefabAsset: {fileID: 0}
->>>>>>> 09db2541
 --- !u!1 &541796560
 GameObject:
   m_ObjectHideFlags: 0
@@ -2334,195 +2297,7 @@
   - {fileID: 450247550}
   m_Father: {fileID: 1128544408}
   m_LocalEulerAnglesHint: {x: 0, y: 0, z: 0}
-<<<<<<< HEAD
 --- !u!1 &1430181725
-=======
---- !u!1001 &1523057442
-PrefabInstance:
-  m_ObjectHideFlags: 0
-  serializedVersion: 2
-  m_Modification:
-    serializedVersion: 3
-    m_TransformParent: {fileID: 0}
-    m_Modifications:
-    - target: {fileID: 427508525896068280, guid: 2f264ea60def0a944a4d178ffdefefe3, type: 3}
-      propertyPath: m_TransitionDuration
-      value: 0.125
-      objectReference: {fileID: 0}
-    - target: {fileID: 759821149584311854, guid: 2f264ea60def0a944a4d178ffdefefe3, type: 3}
-      propertyPath: m_text
-      value: Talk
-      objectReference: {fileID: 0}
-    - target: {fileID: 1068510998478633103, guid: 2f264ea60def0a944a4d178ffdefefe3, type: 3}
-      propertyPath: m_SelectMode
-      value: 0
-      objectReference: {fileID: 0}
-    - target: {fileID: 2288816629363865781, guid: 2f264ea60def0a944a4d178ffdefefe3, type: 3}
-      propertyPath: m_CullTransparentMesh
-      value: 0
-      objectReference: {fileID: 0}
-    - target: {fileID: 2869453493969669392, guid: 2f264ea60def0a944a4d178ffdefefe3, type: 3}
-      propertyPath: m_Name
-      value: ButtonText
-      objectReference: {fileID: 0}
-    - target: {fileID: 3604048217110406231, guid: 2f264ea60def0a944a4d178ffdefefe3, type: 3}
-      propertyPath: m_AnchorMax.y
-      value: 1
-      objectReference: {fileID: 0}
-    - target: {fileID: 3604048217110406231, guid: 2f264ea60def0a944a4d178ffdefefe3, type: 3}
-      propertyPath: m_AnchorMin.x
-      value: 0
-      objectReference: {fileID: 0}
-    - target: {fileID: 3604048217110406231, guid: 2f264ea60def0a944a4d178ffdefefe3, type: 3}
-      propertyPath: m_SizeDelta.x
-      value: 0.025962025
-      objectReference: {fileID: 0}
-    - target: {fileID: 3604048217110406231, guid: 2f264ea60def0a944a4d178ffdefefe3, type: 3}
-      propertyPath: m_SizeDelta.y
-      value: -0.01260376
-      objectReference: {fileID: 0}
-    - target: {fileID: 3604048217110406231, guid: 2f264ea60def0a944a4d178ffdefefe3, type: 3}
-      propertyPath: m_AnchoredPosition.x
-      value: -0.012969971
-      objectReference: {fileID: 0}
-    - target: {fileID: 3604048217110406231, guid: 2f264ea60def0a944a4d178ffdefefe3, type: 3}
-      propertyPath: m_AnchoredPosition.y
-      value: -0.006286621
-      objectReference: {fileID: 0}
-    - target: {fileID: 3998632108082137882, guid: 2f264ea60def0a944a4d178ffdefefe3, type: 3}
-      propertyPath: m_text
-      value: 'How fast is the aircraft going?
-
-'
-      objectReference: {fileID: 0}
-    - target: {fileID: 3998632108082137882, guid: 2f264ea60def0a944a4d178ffdefefe3, type: 3}
-      propertyPath: m_margin.w
-      value: -133.7037
-      objectReference: {fileID: 0}
-    - target: {fileID: 3998632108082137882, guid: 2f264ea60def0a944a4d178ffdefefe3, type: 3}
-      propertyPath: m_margin.y
-      value: -22.634207
-      objectReference: {fileID: 0}
-    - target: {fileID: 4189112350824787277, guid: 2f264ea60def0a944a4d178ffdefefe3, type: 3}
-      propertyPath: m_Enabled
-      value: 0
-      objectReference: {fileID: 0}
-    - target: {fileID: 4209825865501863021, guid: 2f264ea60def0a944a4d178ffdefefe3, type: 3}
-      propertyPath: m_text
-      value: AI Assistant
-      objectReference: {fileID: 0}
-    - target: {fileID: 5270319335792734464, guid: 2f264ea60def0a944a4d178ffdefefe3, type: 3}
-      propertyPath: m_AnchoredPosition.y
-      value: -20.7
-      objectReference: {fileID: 0}
-    - target: {fileID: 6153778190590133774, guid: 2f264ea60def0a944a4d178ffdefefe3, type: 3}
-      propertyPath: m_Type
-      value: 1
-      objectReference: {fileID: 0}
-    - target: {fileID: 6153778190590133774, guid: 2f264ea60def0a944a4d178ffdefefe3, type: 3}
-      propertyPath: m_Sprite
-      value: 
-      objectReference: {fileID: 21300000, guid: 65d31ca9600c4654e886aa7bab36e94b, type: 3}
-    - target: {fileID: 6153778190590133774, guid: 2f264ea60def0a944a4d178ffdefefe3, type: 3}
-      propertyPath: m_Enabled
-      value: 1
-      objectReference: {fileID: 0}
-    - target: {fileID: 6393991750347177577, guid: 2f264ea60def0a944a4d178ffdefefe3, type: 3}
-      propertyPath: m_AnchoredPosition.y
-      value: -150
-      objectReference: {fileID: 0}
-    - target: {fileID: 7225013687948648763, guid: 2f264ea60def0a944a4d178ffdefefe3, type: 3}
-      propertyPath: m_LocalPosition.z
-      value: 0
-      objectReference: {fileID: 0}
-    - target: {fileID: 7225013687948648763, guid: 2f264ea60def0a944a4d178ffdefefe3, type: 3}
-      propertyPath: m_AnchoredPosition.x
-      value: -0.1
-      objectReference: {fileID: 0}
-    - target: {fileID: 7225013687948648763, guid: 2f264ea60def0a944a4d178ffdefefe3, type: 3}
-      propertyPath: m_AnchoredPosition.y
-      value: -116.6
-      objectReference: {fileID: 0}
-    - target: {fileID: 7339433876282921769, guid: 2f264ea60def0a944a4d178ffdefefe3, type: 3}
-      propertyPath: m_Name
-      value: AIAssistant
-      objectReference: {fileID: 0}
-    - target: {fileID: 7339433876282921769, guid: 2f264ea60def0a944a4d178ffdefefe3, type: 3}
-      propertyPath: m_IsActive
-      value: 1
-      objectReference: {fileID: 0}
-    - target: {fileID: 7967211432204798355, guid: 2f264ea60def0a944a4d178ffdefefe3, type: 3}
-      propertyPath: m_LocalPosition.x
-      value: -1.653
-      objectReference: {fileID: 0}
-    - target: {fileID: 7967211432204798355, guid: 2f264ea60def0a944a4d178ffdefefe3, type: 3}
-      propertyPath: m_LocalPosition.y
-      value: 0.86
-      objectReference: {fileID: 0}
-    - target: {fileID: 7967211432204798355, guid: 2f264ea60def0a944a4d178ffdefefe3, type: 3}
-      propertyPath: m_LocalPosition.z
-      value: 3.805
-      objectReference: {fileID: 0}
-    - target: {fileID: 7967211432204798355, guid: 2f264ea60def0a944a4d178ffdefefe3, type: 3}
-      propertyPath: m_LocalRotation.w
-      value: 0.99869394
-      objectReference: {fileID: 0}
-    - target: {fileID: 7967211432204798355, guid: 2f264ea60def0a944a4d178ffdefefe3, type: 3}
-      propertyPath: m_LocalRotation.x
-      value: -0
-      objectReference: {fileID: 0}
-    - target: {fileID: 7967211432204798355, guid: 2f264ea60def0a944a4d178ffdefefe3, type: 3}
-      propertyPath: m_LocalRotation.y
-      value: 0.051092703
-      objectReference: {fileID: 0}
-    - target: {fileID: 7967211432204798355, guid: 2f264ea60def0a944a4d178ffdefefe3, type: 3}
-      propertyPath: m_LocalRotation.z
-      value: -0
-      objectReference: {fileID: 0}
-    - target: {fileID: 7967211432204798355, guid: 2f264ea60def0a944a4d178ffdefefe3, type: 3}
-      propertyPath: m_LocalEulerAnglesHint.x
-      value: 0
-      objectReference: {fileID: 0}
-    - target: {fileID: 7967211432204798355, guid: 2f264ea60def0a944a4d178ffdefefe3, type: 3}
-      propertyPath: m_LocalEulerAnglesHint.y
-      value: 5.857
-      objectReference: {fileID: 0}
-    - target: {fileID: 7967211432204798355, guid: 2f264ea60def0a944a4d178ffdefefe3, type: 3}
-      propertyPath: m_LocalEulerAnglesHint.z
-      value: 0
-      objectReference: {fileID: 0}
-    - target: {fileID: 7967211432204798355, guid: 2f264ea60def0a944a4d178ffdefefe3, type: 3}
-      propertyPath: m_ConstrainProportionsScale
-      value: 0
-      objectReference: {fileID: 0}
-    - target: {fileID: 8517140438124426373, guid: 2f264ea60def0a944a4d178ffdefefe3, type: 3}
-      propertyPath: m_Enabled
-      value: 1
-      objectReference: {fileID: 0}
-    - target: {fileID: 8830979627823563116, guid: 2f264ea60def0a944a4d178ffdefefe3, type: 3}
-      propertyPath: m_Target
-      value: 
-      objectReference: {fileID: 1128544408}
-    - target: {fileID: 8830979627823563116, guid: 2f264ea60def0a944a4d178ffdefefe3, type: 3}
-      propertyPath: m_SnapOnEnable
-      value: 1
-      objectReference: {fileID: 0}
-    - target: {fileID: 8830979627823563116, guid: 2f264ea60def0a944a4d178ffdefefe3, type: 3}
-      propertyPath: m_ApplyTargetInLocalSpace
-      value: 0
-      objectReference: {fileID: 0}
-    - target: {fileID: 8830979627823563116, guid: 2f264ea60def0a944a4d178ffdefefe3, type: 3}
-      propertyPath: m_MovementSpeedVariancePercentage
-      value: 0.25
-      objectReference: {fileID: 0}
-    m_RemovedComponents: []
-    m_RemovedGameObjects:
-    - {fileID: 5024546974302136492, guid: 2f264ea60def0a944a4d178ffdefefe3, type: 3}
-    m_AddedGameObjects: []
-    m_AddedComponents: []
-  m_SourcePrefab: {fileID: 100100000, guid: 2f264ea60def0a944a4d178ffdefefe3, type: 3}
---- !u!1 &1608219444
->>>>>>> 09db2541
 GameObject:
   m_ObjectHideFlags: 0
   m_CorrespondingSourceObject: {fileID: 0}
@@ -3690,8 +3465,4 @@
   - {fileID: 1034317662}
   - {fileID: 187802292}
   - {fileID: 1128544408}
-<<<<<<< HEAD
-  - {fileID: 1536745599}
-=======
-  - {fileID: 1523057442}
->>>>>>> 09db2541
+  - {fileID: 1536745599}