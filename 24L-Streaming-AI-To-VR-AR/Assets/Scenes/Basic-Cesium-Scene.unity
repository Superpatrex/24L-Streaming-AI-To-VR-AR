--- conflicted
+++ resolved
@@ -209,6 +209,38 @@
   _updateInEditor: 1
   _logSelectionStats: 0
   _createPhysicsMeshes: 1
+--- !u!1 &69481083
+GameObject:
+  m_ObjectHideFlags: 0
+  m_CorrespondingSourceObject: {fileID: 0}
+  m_PrefabInstance: {fileID: 0}
+  m_PrefabAsset: {fileID: 0}
+  serializedVersion: 6
+  m_Component:
+  - component: {fileID: 69481084}
+  m_Layer: 0
+  m_Name: CameraGroup
+  m_TagString: Untagged
+  m_Icon: {fileID: 0}
+  m_NavMeshLayer: 0
+  m_StaticEditorFlags: 0
+  m_IsActive: 1
+--- !u!4 &69481084
+Transform:
+  m_ObjectHideFlags: 0
+  m_CorrespondingSourceObject: {fileID: 0}
+  m_PrefabInstance: {fileID: 0}
+  m_PrefabAsset: {fileID: 0}
+  m_GameObject: {fileID: 69481083}
+  serializedVersion: 2
+  m_LocalRotation: {x: -0, y: -0, z: -0, w: 1}
+  m_LocalPosition: {x: -20.150164, y: -2.0500808, z: 28.175947}
+  m_LocalScale: {x: 1, y: 1, z: 1}
+  m_ConstrainProportionsScale: 0
+  m_Children:
+  - {fileID: 1136174453}
+  m_Father: {fileID: 591773476}
+  m_LocalEulerAnglesHint: {x: 0, y: 0, z: 0}
 --- !u!1 &187802290
 GameObject:
   m_ObjectHideFlags: 0
@@ -1701,7 +1733,6 @@
   - component: {fileID: 541796565}
   - component: {fileID: 541796564}
   - component: {fileID: 541796563}
-  - component: {fileID: 541796562}
   m_Layer: 0
   m_Name: DynamicCamera
   m_TagString: MainCamera
@@ -1725,7 +1756,7 @@
   - {fileID: 1617237441}
   m_Father: {fileID: 1381363683}
   m_LocalEulerAnglesHint: {x: 0, y: -78.935, z: 0}
---- !u!114 &541796562
+--- !u!114 &541796563
 MonoBehaviour:
   m_ObjectHideFlags: 0
   m_CorrespondingSourceObject: {fileID: 0}
@@ -1733,6 +1764,727 @@
   m_PrefabAsset: {fileID: 0}
   m_GameObject: {fileID: 541796560}
   m_Enabled: 1
+  m_EditorHideFlags: 0
+  m_Script: {fileID: 11500000, guid: 3bef32f31a547984f88be1ab98b65f04, type: 3}
+  m_Name: 
+  m_EditorClassIdentifier: 
+--- !u!114 &541796564
+MonoBehaviour:
+  m_ObjectHideFlags: 0
+  m_CorrespondingSourceObject: {fileID: 0}
+  m_PrefabInstance: {fileID: 0}
+  m_PrefabAsset: {fileID: 0}
+  m_GameObject: {fileID: 541796560}
+  m_Enabled: 1
+  m_EditorHideFlags: 0
+  m_Script: {fileID: 11500000, guid: 74f14e1eb550b9a4fb6c0a2f0456845b, type: 3}
+  m_Name: 
+  m_EditorClassIdentifier: 
+  _adjustOrientationForGlobeWhenMoving: 1
+  _detectTransformChanges: 1
+  _localToGlobeFixedMatrix:
+    c0:
+      x: 0.9991169807484115
+      y: 0.04201498280588073
+      z: 0
+      w: 0
+    c1:
+      x: 0.03128295542494675
+      y: -0.7439091934766949
+      z: 0.6675486527711664
+      w: 0
+    c2:
+      x: -0.028047035137868003
+      y: 0.6669589559362876
+      z: 0.7445663938940251
+      w: 0
+    c3:
+      x: 199856.5580705575
+      y: -4752592.231318878
+      z: 4236199.886979937
+      w: 1
+  _localToGlobeFixedMatrixIsValid: 1
+--- !u!114 &541796565
+MonoBehaviour:
+  m_ObjectHideFlags: 0
+  m_CorrespondingSourceObject: {fileID: 0}
+  m_PrefabInstance: {fileID: 0}
+  m_PrefabAsset: {fileID: 0}
+  m_GameObject: {fileID: 541796560}
+  m_Enabled: 1
+  m_EditorHideFlags: 0
+  m_Script: {fileID: 11500000, guid: 6b621ff6a9d4b8c4d85ac07de7f8b4b9, type: 3}
+  m_Name: 
+  m_EditorClassIdentifier: 
+  _enableMovement: 1
+  _enableRotation: 1
+  _defaultMaximumSpeed: 100
+  _enableDynamicSpeed: 1
+  _dynamicSpeedMinHeight: 20
+  _enableDynamicClippingPlanes: 1
+  _dynamicClippingPlanesMinHeight: 10000
+--- !u!114 &541796566
+MonoBehaviour:
+  m_ObjectHideFlags: 0
+  m_CorrespondingSourceObject: {fileID: 0}
+  m_PrefabInstance: {fileID: 0}
+  m_PrefabAsset: {fileID: 0}
+  m_GameObject: {fileID: 541796560}
+  m_Enabled: 1
+  m_EditorHideFlags: 0
+  m_Script: {fileID: 11500000, guid: a79441f348de89743a2939f4d699eac1, type: 3}
+  m_Name: 
+  m_EditorClassIdentifier: 
+  m_RenderShadows: 1
+  m_RequiresDepthTextureOption: 2
+  m_RequiresOpaqueTextureOption: 2
+  m_CameraType: 0
+  m_Cameras: []
+  m_RendererIndex: -1
+  m_VolumeLayerMask:
+    serializedVersion: 2
+    m_Bits: 1
+  m_VolumeTrigger: {fileID: 0}
+  m_VolumeFrameworkUpdateModeOption: 2
+  m_RenderPostProcessing: 1
+  m_Antialiasing: 0
+  m_AntialiasingQuality: 2
+  m_StopNaN: 0
+  m_Dithering: 0
+  m_ClearDepth: 1
+  m_AllowXRRendering: 1
+  m_AllowHDROutput: 1
+  m_UseScreenCoordOverride: 0
+  m_ScreenSizeOverride: {x: 0, y: 0, z: 0, w: 0}
+  m_ScreenCoordScaleBias: {x: 0, y: 0, z: 0, w: 0}
+  m_RequiresDepthTexture: 0
+  m_RequiresColorTexture: 0
+  m_Version: 2
+  m_TaaSettings:
+    quality: 3
+    frameInfluence: 0.1
+    jitterScale: 1
+    mipBias: 0
+    varianceClampScale: 0.9
+    contrastAdaptiveSharpening: 0
+--- !u!81 &541796567
+AudioListener:
+  m_ObjectHideFlags: 0
+  m_CorrespondingSourceObject: {fileID: 0}
+  m_PrefabInstance: {fileID: 0}
+  m_PrefabAsset: {fileID: 0}
+  m_GameObject: {fileID: 541796560}
+  m_Enabled: 1
+--- !u!20 &541796568
+Camera:
+  m_ObjectHideFlags: 0
+  m_CorrespondingSourceObject: {fileID: 0}
+  m_PrefabInstance: {fileID: 0}
+  m_PrefabAsset: {fileID: 0}
+  m_GameObject: {fileID: 541796560}
+  m_Enabled: 1
+  serializedVersion: 2
+  m_ClearFlags: 1
+  m_BackGroundColor: {r: 0.19215687, g: 0.3019608, b: 0.4745098, a: 0}
+  m_projectionMatrixMode: 1
+  m_GateFitMode: 2
+  m_FOVAxisMode: 0
+  m_Iso: 200
+  m_ShutterSpeed: 0.005
+  m_Aperture: 16
+  m_FocusDistance: 10
+  m_FocalLength: 50
+  m_BladeCount: 5
+  m_Curvature: {x: 2, y: 11}
+  m_BarrelClipping: 0.25
+  m_Anamorphism: 0
+  m_SensorSize: {x: 36, y: 24}
+  m_LensShift: {x: 0, y: 0}
+  m_NormalizedViewPortRect:
+    serializedVersion: 2
+    x: 0
+    y: 0
+    width: 1
+    height: 1
+  near clip plane: 0.5
+  far clip plane: 1000000
+  field of view: 60
+  orthographic: 0
+  orthographic size: 5
+  m_Depth: -1
+  m_CullingMask:
+    serializedVersion: 2
+    m_Bits: 4294967295
+  m_RenderingPath: -1
+  m_TargetTexture: {fileID: 0}
+  m_TargetDisplay: 0
+  m_TargetEye: 3
+  m_HDR: 1
+  m_AllowMSAA: 1
+  m_AllowDynamicResolution: 0
+  m_ForceIntoRT: 0
+  m_OcclusionCulling: 1
+  m_StereoConvergence: 10
+  m_StereoSeparation: 0.022
+--- !u!1 &565769946
+GameObject:
+  m_ObjectHideFlags: 0
+  m_CorrespondingSourceObject: {fileID: 0}
+  m_PrefabInstance: {fileID: 0}
+  m_PrefabAsset: {fileID: 0}
+  serializedVersion: 6
+  m_Component:
+  - component: {fileID: 565769947}
+  - component: {fileID: 565769950}
+  - component: {fileID: 565769949}
+  - component: {fileID: 565769948}
+  m_Layer: 0
+  m_Name: PlaneCamera
+  m_TagString: Untagged
+  m_Icon: {fileID: 0}
+  m_NavMeshLayer: 0
+  m_StaticEditorFlags: 0
+  m_IsActive: 1
+--- !u!4 &565769947
+Transform:
+  m_ObjectHideFlags: 0
+  m_CorrespondingSourceObject: {fileID: 0}
+  m_PrefabInstance: {fileID: 0}
+  m_PrefabAsset: {fileID: 0}
+  m_GameObject: {fileID: 565769946}
+  serializedVersion: 2
+  m_LocalRotation: {x: 0, y: 0, z: 0, w: 1}
+  m_LocalPosition: {x: 2.1470003, y: 5.5, z: 0}
+  m_LocalScale: {x: 1, y: 1, z: 1}
+  m_ConstrainProportionsScale: 0
+  m_Children: []
+  m_Father: {fileID: 0}
+  m_LocalEulerAnglesHint: {x: 0, y: 0, z: 0}
+--- !u!114 &565769948
+MonoBehaviour:
+  m_ObjectHideFlags: 0
+  m_CorrespondingSourceObject: {fileID: 0}
+  m_PrefabInstance: {fileID: 0}
+  m_PrefabAsset: {fileID: 0}
+  m_GameObject: {fileID: 565769946}
+  m_Enabled: 1
+  m_EditorHideFlags: 0
+  m_Script: {fileID: 11500000, guid: a79441f348de89743a2939f4d699eac1, type: 3}
+  m_Name: 
+  m_EditorClassIdentifier: 
+  m_RenderShadows: 1
+  m_RequiresDepthTextureOption: 2
+  m_RequiresOpaqueTextureOption: 2
+  m_CameraType: 0
+  m_Cameras: []
+  m_RendererIndex: -1
+  m_VolumeLayerMask:
+    serializedVersion: 2
+    m_Bits: 1
+  m_VolumeTrigger: {fileID: 0}
+  m_VolumeFrameworkUpdateModeOption: 2
+  m_RenderPostProcessing: 0
+  m_Antialiasing: 0
+  m_AntialiasingQuality: 2
+  m_StopNaN: 0
+  m_Dithering: 0
+  m_ClearDepth: 1
+  m_AllowXRRendering: 1
+  m_AllowHDROutput: 1
+  m_UseScreenCoordOverride: 0
+  m_ScreenSizeOverride: {x: 0, y: 0, z: 0, w: 0}
+  m_ScreenCoordScaleBias: {x: 0, y: 0, z: 0, w: 0}
+  m_RequiresDepthTexture: 0
+  m_RequiresColorTexture: 0
+  m_Version: 2
+  m_TaaSettings:
+    quality: 3
+    frameInfluence: 0.1
+    jitterScale: 1
+    mipBias: 0
+    varianceClampScale: 0.9
+    contrastAdaptiveSharpening: 0
+--- !u!81 &565769949
+AudioListener:
+  m_ObjectHideFlags: 0
+  m_CorrespondingSourceObject: {fileID: 0}
+  m_PrefabInstance: {fileID: 0}
+  m_PrefabAsset: {fileID: 0}
+  m_GameObject: {fileID: 565769946}
+  m_Enabled: 0
+--- !u!20 &565769950
+Camera:
+  m_ObjectHideFlags: 0
+  m_CorrespondingSourceObject: {fileID: 0}
+  m_PrefabInstance: {fileID: 0}
+  m_PrefabAsset: {fileID: 0}
+  m_GameObject: {fileID: 565769946}
+  m_Enabled: 1
+  serializedVersion: 2
+  m_ClearFlags: 1
+  m_BackGroundColor: {r: 0.19215687, g: 0.3019608, b: 0.4745098, a: 0}
+  m_projectionMatrixMode: 1
+  m_GateFitMode: 2
+  m_FOVAxisMode: 0
+  m_Iso: 200
+  m_ShutterSpeed: 0.005
+  m_Aperture: 16
+  m_FocusDistance: 10
+  m_FocalLength: 50
+  m_BladeCount: 5
+  m_Curvature: {x: 2, y: 11}
+  m_BarrelClipping: 0.25
+  m_Anamorphism: 0
+  m_SensorSize: {x: 36, y: 24}
+  m_LensShift: {x: 0, y: 0}
+  m_NormalizedViewPortRect:
+    serializedVersion: 2
+    x: 0
+    y: 0
+    width: 1
+    height: 1
+  near clip plane: 0.3
+  far clip plane: 1000
+  field of view: 60
+  orthographic: 0
+  orthographic size: 5
+  m_Depth: 0
+  m_CullingMask:
+    serializedVersion: 2
+    m_Bits: 4294967295
+  m_RenderingPath: -1
+  m_TargetTexture: {fileID: 0}
+  m_TargetDisplay: 0
+  m_TargetEye: 3
+  m_HDR: 1
+  m_AllowMSAA: 1
+  m_AllowDynamicResolution: 0
+  m_ForceIntoRT: 0
+  m_OcclusionCulling: 1
+  m_StereoConvergence: 10
+  m_StereoSeparation: 0.022
+--- !u!1 &569545132
+GameObject:
+  m_ObjectHideFlags: 0
+  m_CorrespondingSourceObject: {fileID: 0}
+  m_PrefabInstance: {fileID: 0}
+  m_PrefabAsset: {fileID: 0}
+  serializedVersion: 6
+  m_Component:
+  - component: {fileID: 569545134}
+  - component: {fileID: 569545133}
+  m_Layer: 0
+  m_Name: CesiumGeoreference
+  m_TagString: Untagged
+  m_Icon: {fileID: 0}
+  m_NavMeshLayer: 0
+  m_StaticEditorFlags: 0
+  m_IsActive: 1
+--- !u!114 &569545133
+MonoBehaviour:
+  m_ObjectHideFlags: 0
+  m_CorrespondingSourceObject: {fileID: 0}
+  m_PrefabInstance: {fileID: 0}
+  m_PrefabAsset: {fileID: 0}
+  m_GameObject: {fileID: 569545132}
+  m_Enabled: 1
+  m_EditorHideFlags: 0
+  m_Script: {fileID: 11500000, guid: d1305e05d46db92498ce698a4c366a5a, type: 3}
+  m_Name: 
+  m_EditorClassIdentifier: 
+  _originAuthority: 0
+  _latitude: 41.878101
+  _longitude: -87.59201
+  _height: 1000
+  _ecefX: 199856.5580705575
+  _ecefY: -4752592.231318878
+  _ecefZ: 4236199.886979937
+  _scale: 1
+--- !u!4 &569545134
+Transform:
+  m_ObjectHideFlags: 0
+  m_CorrespondingSourceObject: {fileID: 0}
+  m_PrefabInstance: {fileID: 0}
+  m_PrefabAsset: {fileID: 0}
+  m_GameObject: {fileID: 569545132}
+  serializedVersion: 2
+  m_LocalRotation: {x: 0, y: 0, z: 0, w: 1}
+  m_LocalPosition: {x: 0, y: 0, z: 0}
+  m_LocalScale: {x: 1, y: 1, z: 1}
+  m_ConstrainProportionsScale: 0
+  m_Children:
+  - {fileID: 1608219445}
+  - {fileID: 35917604}
+  m_Father: {fileID: 0}
+  m_LocalEulerAnglesHint: {x: 0, y: 0, z: 0}
+--- !u!1 &591773475
+GameObject:
+  m_ObjectHideFlags: 0
+  m_CorrespondingSourceObject: {fileID: 0}
+  m_PrefabInstance: {fileID: 0}
+  m_PrefabAsset: {fileID: 0}
+  serializedVersion: 6
+  m_Component:
+  - component: {fileID: 591773476}
+  m_Layer: 0
+  m_Name: Instructor
+  m_TagString: Untagged
+  m_Icon: {fileID: 0}
+  m_NavMeshLayer: 0
+  m_StaticEditorFlags: 0
+  m_IsActive: 1
+--- !u!4 &591773476
+Transform:
+  m_ObjectHideFlags: 0
+  m_CorrespondingSourceObject: {fileID: 0}
+  m_PrefabInstance: {fileID: 0}
+  m_PrefabAsset: {fileID: 0}
+  m_GameObject: {fileID: 591773475}
+  serializedVersion: 2
+  m_LocalRotation: {x: 0, y: 0, z: 0, w: 1}
+  m_LocalPosition: {x: -1.5729991, y: 1.5243318, z: 5.530031}
+  m_LocalScale: {x: 1, y: 1, z: 1}
+  m_ConstrainProportionsScale: 0
+  m_Children:
+  - {fileID: 69481084}
+  m_Father: {fileID: 0}
+  m_LocalEulerAnglesHint: {x: 0, y: 0, z: 0}
+--- !u!1001 &722745006
+PrefabInstance:
+  m_ObjectHideFlags: 0
+  serializedVersion: 2
+  m_Modification:
+    serializedVersion: 3
+    m_TransformParent: {fileID: 1994815860}
+    m_Modifications:
+    - target: {fileID: 3127377416852887305, guid: e367714f162349d48a5cb6f00133e149, type: 3}
+      propertyPath: m_LocalPosition.x
+      value: 0.014721328
+      objectReference: {fileID: 0}
+    - target: {fileID: 3127377416852887305, guid: e367714f162349d48a5cb6f00133e149, type: 3}
+      propertyPath: m_LocalPosition.y
+      value: 0
+      objectReference: {fileID: 0}
+    - target: {fileID: 3127377416852887305, guid: e367714f162349d48a5cb6f00133e149, type: 3}
+      propertyPath: m_LocalPosition.z
+      value: 0.0028787842
+      objectReference: {fileID: 0}
+    - target: {fileID: 3127377416852887305, guid: e367714f162349d48a5cb6f00133e149, type: 3}
+      propertyPath: m_LocalRotation.w
+      value: 0.77198344
+      objectReference: {fileID: 0}
+    - target: {fileID: 3127377416852887305, guid: e367714f162349d48a5cb6f00133e149, type: 3}
+      propertyPath: m_LocalRotation.x
+      value: -0
+      objectReference: {fileID: 0}
+    - target: {fileID: 3127377416852887305, guid: e367714f162349d48a5cb6f00133e149, type: 3}
+      propertyPath: m_LocalRotation.y
+      value: 0.6356427
+      objectReference: {fileID: 0}
+    - target: {fileID: 3127377416852887305, guid: e367714f162349d48a5cb6f00133e149, type: 3}
+      propertyPath: m_LocalRotation.z
+      value: -0
+      objectReference: {fileID: 0}
+    - target: {fileID: 3127377416852887305, guid: e367714f162349d48a5cb6f00133e149, type: 3}
+      propertyPath: m_LocalEulerAnglesHint.x
+      value: 0
+      objectReference: {fileID: 0}
+    - target: {fileID: 3127377416852887305, guid: e367714f162349d48a5cb6f00133e149, type: 3}
+      propertyPath: m_LocalEulerAnglesHint.y
+      value: 0
+      objectReference: {fileID: 0}
+    - target: {fileID: 3127377416852887305, guid: e367714f162349d48a5cb6f00133e149, type: 3}
+      propertyPath: m_LocalEulerAnglesHint.z
+      value: 0
+      objectReference: {fileID: 0}
+    - target: {fileID: 3127377416852887310, guid: e367714f162349d48a5cb6f00133e149, type: 3}
+      propertyPath: m_Name
+      value: Fader Screen
+      objectReference: {fileID: 0}
+    m_RemovedComponents: []
+    m_RemovedGameObjects: []
+    m_AddedGameObjects: []
+    m_AddedComponents: []
+  m_SourcePrefab: {fileID: 100100000, guid: e367714f162349d48a5cb6f00133e149, type: 3}
+--- !u!4 &722745007 stripped
+Transform:
+  m_CorrespondingSourceObject: {fileID: 3127377416852887305, guid: e367714f162349d48a5cb6f00133e149, type: 3}
+  m_PrefabInstance: {fileID: 722745006}
+  m_PrefabAsset: {fileID: 0}
+--- !u!1001 &1034317662
+PrefabInstance:
+  m_ObjectHideFlags: 0
+  serializedVersion: 2
+  m_Modification:
+    serializedVersion: 3
+    m_TransformParent: {fileID: 0}
+    m_Modifications:
+    - target: {fileID: 8841422738568278764, guid: b09d33c8b7830a34d89d176d138cba96, type: 3}
+      propertyPath: m_LocalPosition.x
+      value: 0
+      objectReference: {fileID: 0}
+    - target: {fileID: 8841422738568278764, guid: b09d33c8b7830a34d89d176d138cba96, type: 3}
+      propertyPath: m_LocalPosition.y
+      value: 0
+      objectReference: {fileID: 0}
+    - target: {fileID: 8841422738568278764, guid: b09d33c8b7830a34d89d176d138cba96, type: 3}
+      propertyPath: m_LocalPosition.z
+      value: 0
+      objectReference: {fileID: 0}
+    - target: {fileID: 8841422738568278764, guid: b09d33c8b7830a34d89d176d138cba96, type: 3}
+      propertyPath: m_LocalRotation.w
+      value: 1
+      objectReference: {fileID: 0}
+    - target: {fileID: 8841422738568278764, guid: b09d33c8b7830a34d89d176d138cba96, type: 3}
+      propertyPath: m_LocalRotation.x
+      value: 0
+      objectReference: {fileID: 0}
+    - target: {fileID: 8841422738568278764, guid: b09d33c8b7830a34d89d176d138cba96, type: 3}
+      propertyPath: m_LocalRotation.y
+      value: 0
+      objectReference: {fileID: 0}
+    - target: {fileID: 8841422738568278764, guid: b09d33c8b7830a34d89d176d138cba96, type: 3}
+      propertyPath: m_LocalRotation.z
+      value: 0
+      objectReference: {fileID: 0}
+    - target: {fileID: 8841422738568278764, guid: b09d33c8b7830a34d89d176d138cba96, type: 3}
+      propertyPath: m_LocalEulerAnglesHint.x
+      value: 0
+      objectReference: {fileID: 0}
+    - target: {fileID: 8841422738568278764, guid: b09d33c8b7830a34d89d176d138cba96, type: 3}
+      propertyPath: m_LocalEulerAnglesHint.y
+      value: 0
+      objectReference: {fileID: 0}
+    - target: {fileID: 8841422738568278764, guid: b09d33c8b7830a34d89d176d138cba96, type: 3}
+      propertyPath: m_LocalEulerAnglesHint.z
+      value: 0
+      objectReference: {fileID: 0}
+    - target: {fileID: 8841422738568278765, guid: b09d33c8b7830a34d89d176d138cba96, type: 3}
+      propertyPath: fadeScreen
+      value: 
+      objectReference: {fileID: 1617237442}
+    - target: {fileID: 8841422738568278766, guid: b09d33c8b7830a34d89d176d138cba96, type: 3}
+      propertyPath: m_Name
+      value: Transition Manager
+      objectReference: {fileID: 0}
+    m_RemovedComponents: []
+    m_RemovedGameObjects: []
+    m_AddedGameObjects: []
+    m_AddedComponents: []
+  m_SourcePrefab: {fileID: 100100000, guid: b09d33c8b7830a34d89d176d138cba96, type: 3}
+--- !u!1 &1128544405
+GameObject:
+  m_ObjectHideFlags: 0
+  m_CorrespondingSourceObject: {fileID: 0}
+  m_PrefabInstance: {fileID: 0}
+  m_PrefabAsset: {fileID: 0}
+  serializedVersion: 6
+  m_Component:
+  - component: {fileID: 1128544408}
+  - component: {fileID: 1128544407}
+  - component: {fileID: 1128544406}
+  m_Layer: 0
+  m_Name: XR Origin (XR Rig)
+  m_TagString: Untagged
+  m_Icon: {fileID: 0}
+  m_NavMeshLayer: 0
+  m_StaticEditorFlags: 0
+  m_IsActive: 1
+--- !u!114 &1128544406
+MonoBehaviour:
+  m_ObjectHideFlags: 0
+  m_CorrespondingSourceObject: {fileID: 0}
+  m_PrefabInstance: {fileID: 0}
+  m_PrefabAsset: {fileID: 0}
+  m_GameObject: {fileID: 1128544405}
+  m_Enabled: 1
+  m_EditorHideFlags: 0
+  m_Script: {fileID: 11500000, guid: 017c5e3933235514c9520e1dace2a4b2, type: 3}
+  m_Name: 
+  m_EditorClassIdentifier: 
+  m_ActionAssets:
+  - {fileID: -944628639613478452, guid: c348712bda248c246b8c49b3db54643f, type: 3}
+--- !u!114 &1128544407
+MonoBehaviour:
+  m_ObjectHideFlags: 0
+  m_CorrespondingSourceObject: {fileID: 0}
+  m_PrefabInstance: {fileID: 0}
+  m_PrefabAsset: {fileID: 0}
+  m_GameObject: {fileID: 1128544405}
+  m_Enabled: 1
+  m_EditorHideFlags: 0
+  m_Script: {fileID: 11500000, guid: e0cb9aa70a22847b5925ee5f067c10a9, type: 3}
+  m_Name: 
+  m_EditorClassIdentifier: 
+  m_Camera: {fileID: 1994815864}
+  m_OriginBaseGameObject: {fileID: 1128544405}
+  m_CameraFloorOffsetObject: {fileID: 1381363682}
+  m_RequestedTrackingOriginMode: 0
+  m_CameraYOffset: 1.1176
+--- !u!4 &1128544408
+Transform:
+  m_ObjectHideFlags: 0
+  m_CorrespondingSourceObject: {fileID: 0}
+  m_PrefabInstance: {fileID: 0}
+  m_PrefabAsset: {fileID: 0}
+  m_GameObject: {fileID: 1128544405}
+  serializedVersion: 2
+  m_LocalRotation: {x: 0, y: 0, z: 0, w: 1}
+  m_LocalPosition: {x: -1.094027, y: 0.19721842, z: 0.23901677}
+  m_LocalScale: {x: 1, y: 1, z: 1}
+  m_ConstrainProportionsScale: 0
+  m_Children:
+  - {fileID: 1381363683}
+  m_Father: {fileID: 0}
+  m_LocalEulerAnglesHint: {x: 0, y: 0, z: 0}
+--- !u!1 &1136174452
+GameObject:
+  m_ObjectHideFlags: 0
+  m_CorrespondingSourceObject: {fileID: 0}
+  m_PrefabInstance: {fileID: 0}
+  m_PrefabAsset: {fileID: 0}
+  serializedVersion: 6
+  m_Component:
+  - component: {fileID: 1136174453}
+  - component: {fileID: 1136174456}
+  - component: {fileID: 1136174455}
+  - component: {fileID: 1136174454}
+  - component: {fileID: 1136174459}
+  - component: {fileID: 1136174458}
+  - component: {fileID: 1136174457}
+  m_Layer: 0
+  m_Name: PlaneCamera
+  m_TagString: Untagged
+  m_Icon: {fileID: 0}
+  m_NavMeshLayer: 0
+  m_StaticEditorFlags: 0
+  m_IsActive: 1
+--- !u!4 &1136174453
+Transform:
+  m_ObjectHideFlags: 0
+  m_CorrespondingSourceObject: {fileID: 0}
+  m_PrefabInstance: {fileID: 0}
+  m_PrefabAsset: {fileID: 0}
+  m_GameObject: {fileID: 1136174452}
+  serializedVersion: 2
+  m_LocalRotation: {x: 0, y: 0, z: 0, w: 1}
+  m_LocalPosition: {x: 19.933, y: 2.337, z: -32.13}
+  m_LocalScale: {x: 1, y: 1, z: 1}
+  m_ConstrainProportionsScale: 0
+  m_Children: []
+  m_Father: {fileID: 69481084}
+  m_LocalEulerAnglesHint: {x: 0, y: 0, z: 0}
+--- !u!114 &1136174454
+MonoBehaviour:
+  m_ObjectHideFlags: 0
+  m_CorrespondingSourceObject: {fileID: 0}
+  m_PrefabInstance: {fileID: 0}
+  m_PrefabAsset: {fileID: 0}
+  m_GameObject: {fileID: 1136174452}
+  m_Enabled: 1
+  m_EditorHideFlags: 0
+  m_Script: {fileID: 11500000, guid: a79441f348de89743a2939f4d699eac1, type: 3}
+  m_Name: 
+  m_EditorClassIdentifier: 
+  m_RenderShadows: 1
+  m_RequiresDepthTextureOption: 2
+  m_RequiresOpaqueTextureOption: 2
+  m_CameraType: 0
+  m_Cameras: []
+  m_RendererIndex: -1
+  m_VolumeLayerMask:
+    serializedVersion: 2
+    m_Bits: 1
+  m_VolumeTrigger: {fileID: 0}
+  m_VolumeFrameworkUpdateModeOption: 2
+  m_RenderPostProcessing: 0
+  m_Antialiasing: 0
+  m_AntialiasingQuality: 2
+  m_StopNaN: 0
+  m_Dithering: 0
+  m_ClearDepth: 1
+  m_AllowXRRendering: 1
+  m_AllowHDROutput: 1
+  m_UseScreenCoordOverride: 0
+  m_ScreenSizeOverride: {x: 0, y: 0, z: 0, w: 0}
+  m_ScreenCoordScaleBias: {x: 0, y: 0, z: 0, w: 0}
+  m_RequiresDepthTexture: 0
+  m_RequiresColorTexture: 0
+  m_Version: 2
+  m_TaaSettings:
+    quality: 3
+    frameInfluence: 0.1
+    jitterScale: 1
+    mipBias: 0
+    varianceClampScale: 0.9
+    contrastAdaptiveSharpening: 0
+--- !u!81 &1136174455
+AudioListener:
+  m_ObjectHideFlags: 0
+  m_CorrespondingSourceObject: {fileID: 0}
+  m_PrefabInstance: {fileID: 0}
+  m_PrefabAsset: {fileID: 0}
+  m_GameObject: {fileID: 1136174452}
+  m_Enabled: 0
+--- !u!20 &1136174456
+Camera:
+  m_ObjectHideFlags: 0
+  m_CorrespondingSourceObject: {fileID: 0}
+  m_PrefabInstance: {fileID: 0}
+  m_PrefabAsset: {fileID: 0}
+  m_GameObject: {fileID: 1136174452}
+  m_Enabled: 1
+  serializedVersion: 2
+  m_ClearFlags: 1
+  m_BackGroundColor: {r: 0.19215687, g: 0.3019608, b: 0.4745098, a: 0}
+  m_projectionMatrixMode: 1
+  m_GateFitMode: 2
+  m_FOVAxisMode: 0
+  m_Iso: 200
+  m_ShutterSpeed: 0.005
+  m_Aperture: 16
+  m_FocusDistance: 10
+  m_FocalLength: 50
+  m_BladeCount: 5
+  m_Curvature: {x: 2, y: 11}
+  m_BarrelClipping: 0.25
+  m_Anamorphism: 0
+  m_SensorSize: {x: 36, y: 24}
+  m_LensShift: {x: 0, y: 0}
+  m_NormalizedViewPortRect:
+    serializedVersion: 2
+    x: 0
+    y: 0
+    width: 1
+    height: 1
+  near clip plane: 0.3
+  far clip plane: 1000
+  field of view: 60
+  orthographic: 0
+  orthographic size: 5
+  m_Depth: 0
+  m_CullingMask:
+    serializedVersion: 2
+    m_Bits: 4294967295
+  m_RenderingPath: -1
+  m_TargetTexture: {fileID: 0}
+  m_TargetDisplay: 0
+  m_TargetEye: 3
+  m_HDR: 1
+  m_AllowMSAA: 1
+  m_AllowDynamicResolution: 0
+  m_ForceIntoRT: 0
+  m_OcclusionCulling: 1
+  m_StereoConvergence: 10
+  m_StereoSeparation: 0.022
+--- !u!114 &1136174457
+MonoBehaviour:
+  m_ObjectHideFlags: 0
+  m_CorrespondingSourceObject: {fileID: 0}
+  m_PrefabInstance: {fileID: 0}
+  m_PrefabAsset: {fileID: 0}
+  m_GameObject: {fileID: 1136174452}
+  m_Enabled: 0
   m_EditorHideFlags: 0
   m_Script: {fileID: 11500000, guid: 275ecd2d59d942d41bf31252981978e0, type: 3}
   m_Name: 
@@ -1820,26 +2572,26 @@
     m_RotationOrder: 4
   _flyToDuration: 5
   _flyToGranularityDegrees: 0.01
---- !u!114 &541796563
+--- !u!114 &1136174458
 MonoBehaviour:
   m_ObjectHideFlags: 0
   m_CorrespondingSourceObject: {fileID: 0}
   m_PrefabInstance: {fileID: 0}
   m_PrefabAsset: {fileID: 0}
-  m_GameObject: {fileID: 541796560}
-  m_Enabled: 1
+  m_GameObject: {fileID: 1136174452}
+  m_Enabled: 0
   m_EditorHideFlags: 0
   m_Script: {fileID: 11500000, guid: 3bef32f31a547984f88be1ab98b65f04, type: 3}
   m_Name: 
   m_EditorClassIdentifier: 
---- !u!114 &541796564
+--- !u!114 &1136174459
 MonoBehaviour:
   m_ObjectHideFlags: 0
   m_CorrespondingSourceObject: {fileID: 0}
   m_PrefabInstance: {fileID: 0}
   m_PrefabAsset: {fileID: 0}
-  m_GameObject: {fileID: 541796560}
-  m_Enabled: 1
+  m_GameObject: {fileID: 1136174452}
+  m_Enabled: 0
   m_EditorHideFlags: 0
   m_Script: {fileID: 11500000, guid: 74f14e1eb550b9a4fb6c0a2f0456845b, type: 3}
   m_Name: 
@@ -1848,559 +2600,26 @@
   _detectTransformChanges: 1
   _localToGlobeFixedMatrix:
     c0:
-      x: 0.9991169807484115
-      y: 0.04201498280588073
+      x: 1
+      y: 0
       z: 0
       w: 0
     c1:
-      x: 0.03128295542494675
-      y: -0.7439091934766949
-      z: 0.6675486527711664
+      x: 0
+      y: 1
+      z: 0
       w: 0
     c2:
-      x: -0.028047035137868003
-      y: 0.6669589559362876
-      z: 0.7445663938940251
+      x: 0
+      y: 0
+      z: 1
       w: 0
     c3:
-      x: 199856.5580705575
-      y: -4752592.231318878
-      z: 4236199.886979937
+      x: 0
+      y: 0
+      z: 0
       w: 1
-  _localToGlobeFixedMatrixIsValid: 1
---- !u!114 &541796565
-MonoBehaviour:
-  m_ObjectHideFlags: 0
-  m_CorrespondingSourceObject: {fileID: 0}
-  m_PrefabInstance: {fileID: 0}
-  m_PrefabAsset: {fileID: 0}
-  m_GameObject: {fileID: 541796560}
-  m_Enabled: 1
-  m_EditorHideFlags: 0
-  m_Script: {fileID: 11500000, guid: 6b621ff6a9d4b8c4d85ac07de7f8b4b9, type: 3}
-  m_Name: 
-  m_EditorClassIdentifier: 
-  _enableMovement: 1
-  _enableRotation: 1
-  _defaultMaximumSpeed: 100
-  _enableDynamicSpeed: 1
-  _dynamicSpeedMinHeight: 20
-  _enableDynamicClippingPlanes: 1
-  _dynamicClippingPlanesMinHeight: 10000
---- !u!114 &541796566
-MonoBehaviour:
-  m_ObjectHideFlags: 0
-  m_CorrespondingSourceObject: {fileID: 0}
-  m_PrefabInstance: {fileID: 0}
-  m_PrefabAsset: {fileID: 0}
-  m_GameObject: {fileID: 541796560}
-  m_Enabled: 1
-  m_EditorHideFlags: 0
-  m_Script: {fileID: 11500000, guid: a79441f348de89743a2939f4d699eac1, type: 3}
-  m_Name: 
-  m_EditorClassIdentifier: 
-  m_RenderShadows: 1
-  m_RequiresDepthTextureOption: 2
-  m_RequiresOpaqueTextureOption: 2
-  m_CameraType: 0
-  m_Cameras: []
-  m_RendererIndex: -1
-  m_VolumeLayerMask:
-    serializedVersion: 2
-    m_Bits: 1
-  m_VolumeTrigger: {fileID: 0}
-  m_VolumeFrameworkUpdateModeOption: 2
-  m_RenderPostProcessing: 1
-  m_Antialiasing: 0
-  m_AntialiasingQuality: 2
-  m_StopNaN: 0
-  m_Dithering: 0
-  m_ClearDepth: 1
-  m_AllowXRRendering: 1
-  m_AllowHDROutput: 1
-  m_UseScreenCoordOverride: 0
-  m_ScreenSizeOverride: {x: 0, y: 0, z: 0, w: 0}
-  m_ScreenCoordScaleBias: {x: 0, y: 0, z: 0, w: 0}
-  m_RequiresDepthTexture: 0
-  m_RequiresColorTexture: 0
-  m_Version: 2
-  m_TaaSettings:
-    quality: 3
-    frameInfluence: 0.1
-    jitterScale: 1
-    mipBias: 0
-    varianceClampScale: 0.9
-    contrastAdaptiveSharpening: 0
---- !u!81 &541796567
-AudioListener:
-  m_ObjectHideFlags: 0
-  m_CorrespondingSourceObject: {fileID: 0}
-  m_PrefabInstance: {fileID: 0}
-  m_PrefabAsset: {fileID: 0}
-  m_GameObject: {fileID: 541796560}
-  m_Enabled: 1
---- !u!20 &541796568
-Camera:
-  m_ObjectHideFlags: 0
-  m_CorrespondingSourceObject: {fileID: 0}
-  m_PrefabInstance: {fileID: 0}
-  m_PrefabAsset: {fileID: 0}
-  m_GameObject: {fileID: 541796560}
-  m_Enabled: 1
-  serializedVersion: 2
-  m_ClearFlags: 1
-  m_BackGroundColor: {r: 0.19215687, g: 0.3019608, b: 0.4745098, a: 0}
-  m_projectionMatrixMode: 1
-  m_GateFitMode: 2
-  m_FOVAxisMode: 0
-  m_Iso: 200
-  m_ShutterSpeed: 0.005
-  m_Aperture: 16
-  m_FocusDistance: 10
-  m_FocalLength: 50
-  m_BladeCount: 5
-  m_Curvature: {x: 2, y: 11}
-  m_BarrelClipping: 0.25
-  m_Anamorphism: 0
-  m_SensorSize: {x: 36, y: 24}
-  m_LensShift: {x: 0, y: 0}
-  m_NormalizedViewPortRect:
-    serializedVersion: 2
-    x: 0
-    y: 0
-    width: 1
-    height: 1
-  near clip plane: 0.5
-  far clip plane: 1000000
-  field of view: 60
-  orthographic: 0
-  orthographic size: 5
-  m_Depth: -1
-  m_CullingMask:
-    serializedVersion: 2
-    m_Bits: 4294967295
-  m_RenderingPath: -1
-  m_TargetTexture: {fileID: 0}
-  m_TargetDisplay: 0
-  m_TargetEye: 3
-  m_HDR: 1
-  m_AllowMSAA: 1
-  m_AllowDynamicResolution: 0
-  m_ForceIntoRT: 0
-  m_OcclusionCulling: 1
-  m_StereoConvergence: 10
-  m_StereoSeparation: 0.022
---- !u!1 &565769946
-GameObject:
-  m_ObjectHideFlags: 0
-  m_CorrespondingSourceObject: {fileID: 0}
-  m_PrefabInstance: {fileID: 0}
-  m_PrefabAsset: {fileID: 0}
-  serializedVersion: 6
-  m_Component:
-  - component: {fileID: 565769947}
-  - component: {fileID: 565769950}
-  - component: {fileID: 565769949}
-  - component: {fileID: 565769948}
-  m_Layer: 0
-  m_Name: PlaneCamera
-  m_TagString: Untagged
-  m_Icon: {fileID: 0}
-  m_NavMeshLayer: 0
-  m_StaticEditorFlags: 0
-  m_IsActive: 1
---- !u!4 &565769947
-Transform:
-  m_ObjectHideFlags: 0
-  m_CorrespondingSourceObject: {fileID: 0}
-  m_PrefabInstance: {fileID: 0}
-  m_PrefabAsset: {fileID: 0}
-  m_GameObject: {fileID: 565769946}
-  serializedVersion: 2
-  m_LocalRotation: {x: 0, y: 0, z: 0, w: 1}
-  m_LocalPosition: {x: 2.1470003, y: 5.5, z: 0}
-  m_LocalScale: {x: 1, y: 1, z: 1}
-  m_ConstrainProportionsScale: 0
-  m_Children: []
-  m_Father: {fileID: 1565005669}
-  m_LocalEulerAnglesHint: {x: 0, y: 0, z: 0}
---- !u!114 &565769948
-MonoBehaviour:
-  m_ObjectHideFlags: 0
-  m_CorrespondingSourceObject: {fileID: 0}
-  m_PrefabInstance: {fileID: 0}
-  m_PrefabAsset: {fileID: 0}
-  m_GameObject: {fileID: 565769946}
-  m_Enabled: 1
-  m_EditorHideFlags: 0
-  m_Script: {fileID: 11500000, guid: a79441f348de89743a2939f4d699eac1, type: 3}
-  m_Name: 
-  m_EditorClassIdentifier: 
-  m_RenderShadows: 1
-  m_RequiresDepthTextureOption: 2
-  m_RequiresOpaqueTextureOption: 2
-  m_CameraType: 0
-  m_Cameras: []
-  m_RendererIndex: -1
-  m_VolumeLayerMask:
-    serializedVersion: 2
-    m_Bits: 1
-  m_VolumeTrigger: {fileID: 0}
-  m_VolumeFrameworkUpdateModeOption: 2
-  m_RenderPostProcessing: 0
-  m_Antialiasing: 0
-  m_AntialiasingQuality: 2
-  m_StopNaN: 0
-  m_Dithering: 0
-  m_ClearDepth: 1
-  m_AllowXRRendering: 1
-  m_AllowHDROutput: 1
-  m_UseScreenCoordOverride: 0
-  m_ScreenSizeOverride: {x: 0, y: 0, z: 0, w: 0}
-  m_ScreenCoordScaleBias: {x: 0, y: 0, z: 0, w: 0}
-  m_RequiresDepthTexture: 0
-  m_RequiresColorTexture: 0
-  m_Version: 2
-  m_TaaSettings:
-    quality: 3
-    frameInfluence: 0.1
-    jitterScale: 1
-    mipBias: 0
-    varianceClampScale: 0.9
-    contrastAdaptiveSharpening: 0
---- !u!81 &565769949
-AudioListener:
-  m_ObjectHideFlags: 0
-  m_CorrespondingSourceObject: {fileID: 0}
-  m_PrefabInstance: {fileID: 0}
-  m_PrefabAsset: {fileID: 0}
-  m_GameObject: {fileID: 565769946}
-  m_Enabled: 0
---- !u!20 &565769950
-Camera:
-  m_ObjectHideFlags: 0
-  m_CorrespondingSourceObject: {fileID: 0}
-  m_PrefabInstance: {fileID: 0}
-  m_PrefabAsset: {fileID: 0}
-  m_GameObject: {fileID: 565769946}
-  m_Enabled: 1
-  serializedVersion: 2
-  m_ClearFlags: 1
-  m_BackGroundColor: {r: 0.19215687, g: 0.3019608, b: 0.4745098, a: 0}
-  m_projectionMatrixMode: 1
-  m_GateFitMode: 2
-  m_FOVAxisMode: 0
-  m_Iso: 200
-  m_ShutterSpeed: 0.005
-  m_Aperture: 16
-  m_FocusDistance: 10
-  m_FocalLength: 50
-  m_BladeCount: 5
-  m_Curvature: {x: 2, y: 11}
-  m_BarrelClipping: 0.25
-  m_Anamorphism: 0
-  m_SensorSize: {x: 36, y: 24}
-  m_LensShift: {x: 0, y: 0}
-  m_NormalizedViewPortRect:
-    serializedVersion: 2
-    x: 0
-    y: 0
-    width: 1
-    height: 1
-  near clip plane: 0.3
-  far clip plane: 1000
-  field of view: 60
-  orthographic: 0
-  orthographic size: 5
-  m_Depth: 0
-  m_CullingMask:
-    serializedVersion: 2
-    m_Bits: 4294967295
-  m_RenderingPath: -1
-  m_TargetTexture: {fileID: 0}
-  m_TargetDisplay: 0
-  m_TargetEye: 3
-  m_HDR: 1
-  m_AllowMSAA: 1
-  m_AllowDynamicResolution: 0
-  m_ForceIntoRT: 0
-  m_OcclusionCulling: 1
-  m_StereoConvergence: 10
-  m_StereoSeparation: 0.022
---- !u!1 &569545132
-GameObject:
-  m_ObjectHideFlags: 0
-  m_CorrespondingSourceObject: {fileID: 0}
-  m_PrefabInstance: {fileID: 0}
-  m_PrefabAsset: {fileID: 0}
-  serializedVersion: 6
-  m_Component:
-  - component: {fileID: 569545134}
-  - component: {fileID: 569545133}
-  m_Layer: 0
-  m_Name: CesiumGeoreference
-  m_TagString: Untagged
-  m_Icon: {fileID: 0}
-  m_NavMeshLayer: 0
-  m_StaticEditorFlags: 0
-  m_IsActive: 1
---- !u!114 &569545133
-MonoBehaviour:
-  m_ObjectHideFlags: 0
-  m_CorrespondingSourceObject: {fileID: 0}
-  m_PrefabInstance: {fileID: 0}
-  m_PrefabAsset: {fileID: 0}
-  m_GameObject: {fileID: 569545132}
-  m_Enabled: 1
-  m_EditorHideFlags: 0
-  m_Script: {fileID: 11500000, guid: d1305e05d46db92498ce698a4c366a5a, type: 3}
-  m_Name: 
-  m_EditorClassIdentifier: 
-  _originAuthority: 0
-  _latitude: 41.878101
-  _longitude: -87.59201
-  _height: 1000
-  _ecefX: 199856.5580705575
-  _ecefY: -4752592.231318878
-  _ecefZ: 4236199.886979937
-  _scale: 1
---- !u!4 &569545134
-Transform:
-  m_ObjectHideFlags: 0
-  m_CorrespondingSourceObject: {fileID: 0}
-  m_PrefabInstance: {fileID: 0}
-  m_PrefabAsset: {fileID: 0}
-  m_GameObject: {fileID: 569545132}
-  serializedVersion: 2
-  m_LocalRotation: {x: 0, y: 0, z: 0, w: 1}
-  m_LocalPosition: {x: 0, y: 0, z: 0}
-  m_LocalScale: {x: 1, y: 1, z: 1}
-  m_ConstrainProportionsScale: 0
-  m_Children:
-  - {fileID: 1608219445}
-  - {fileID: 35917604}
-  m_Father: {fileID: 0}
-  m_LocalEulerAnglesHint: {x: 0, y: 0, z: 0}
---- !u!1 &591773475
-GameObject:
-  m_ObjectHideFlags: 0
-  m_CorrespondingSourceObject: {fileID: 0}
-  m_PrefabInstance: {fileID: 0}
-  m_PrefabAsset: {fileID: 0}
-  serializedVersion: 6
-  m_Component:
-  - component: {fileID: 591773476}
-  m_Layer: 0
-  m_Name: Instructor
-  m_TagString: Untagged
-  m_Icon: {fileID: 0}
-  m_NavMeshLayer: 0
-  m_StaticEditorFlags: 0
-  m_IsActive: 1
---- !u!4 &591773476
-Transform:
-  m_ObjectHideFlags: 0
-  m_CorrespondingSourceObject: {fileID: 0}
-  m_PrefabInstance: {fileID: 0}
-  m_PrefabAsset: {fileID: 0}
-  m_GameObject: {fileID: 591773475}
-  serializedVersion: 2
-  m_LocalRotation: {x: 0, y: 0, z: 0, w: 1}
-  m_LocalPosition: {x: -1.5729991, y: 1.5243318, z: 5.530031}
-  m_LocalScale: {x: 1, y: 1, z: 1}
-  m_ConstrainProportionsScale: 0
-  m_Children:
-  - {fileID: 1565005669}
-  m_Father: {fileID: 0}
-  m_LocalEulerAnglesHint: {x: 0, y: 0, z: 0}
---- !u!1001 &722745006
-PrefabInstance:
-  m_ObjectHideFlags: 0
-  serializedVersion: 2
-  m_Modification:
-    serializedVersion: 3
-    m_TransformParent: {fileID: 1994815860}
-    m_Modifications:
-    - target: {fileID: 3127377416852887305, guid: e367714f162349d48a5cb6f00133e149, type: 3}
-      propertyPath: m_LocalPosition.x
-      value: 0.014721328
-      objectReference: {fileID: 0}
-    - target: {fileID: 3127377416852887305, guid: e367714f162349d48a5cb6f00133e149, type: 3}
-      propertyPath: m_LocalPosition.y
-      value: 0
-      objectReference: {fileID: 0}
-    - target: {fileID: 3127377416852887305, guid: e367714f162349d48a5cb6f00133e149, type: 3}
-      propertyPath: m_LocalPosition.z
-      value: 0.0028787842
-      objectReference: {fileID: 0}
-    - target: {fileID: 3127377416852887305, guid: e367714f162349d48a5cb6f00133e149, type: 3}
-      propertyPath: m_LocalRotation.w
-      value: 0.77198344
-      objectReference: {fileID: 0}
-    - target: {fileID: 3127377416852887305, guid: e367714f162349d48a5cb6f00133e149, type: 3}
-      propertyPath: m_LocalRotation.x
-      value: -0
-      objectReference: {fileID: 0}
-    - target: {fileID: 3127377416852887305, guid: e367714f162349d48a5cb6f00133e149, type: 3}
-      propertyPath: m_LocalRotation.y
-      value: 0.6356427
-      objectReference: {fileID: 0}
-    - target: {fileID: 3127377416852887305, guid: e367714f162349d48a5cb6f00133e149, type: 3}
-      propertyPath: m_LocalRotation.z
-      value: -0
-      objectReference: {fileID: 0}
-    - target: {fileID: 3127377416852887305, guid: e367714f162349d48a5cb6f00133e149, type: 3}
-      propertyPath: m_LocalEulerAnglesHint.x
-      value: 0
-      objectReference: {fileID: 0}
-    - target: {fileID: 3127377416852887305, guid: e367714f162349d48a5cb6f00133e149, type: 3}
-      propertyPath: m_LocalEulerAnglesHint.y
-      value: 0
-      objectReference: {fileID: 0}
-    - target: {fileID: 3127377416852887305, guid: e367714f162349d48a5cb6f00133e149, type: 3}
-      propertyPath: m_LocalEulerAnglesHint.z
-      value: 0
-      objectReference: {fileID: 0}
-    - target: {fileID: 3127377416852887310, guid: e367714f162349d48a5cb6f00133e149, type: 3}
-      propertyPath: m_Name
-      value: Fader Screen
-      objectReference: {fileID: 0}
-    m_RemovedComponents: []
-    m_RemovedGameObjects: []
-    m_AddedGameObjects: []
-    m_AddedComponents: []
-  m_SourcePrefab: {fileID: 100100000, guid: e367714f162349d48a5cb6f00133e149, type: 3}
---- !u!4 &722745007 stripped
-Transform:
-  m_CorrespondingSourceObject: {fileID: 3127377416852887305, guid: e367714f162349d48a5cb6f00133e149, type: 3}
-  m_PrefabInstance: {fileID: 722745006}
-  m_PrefabAsset: {fileID: 0}
---- !u!1001 &1034317662
-PrefabInstance:
-  m_ObjectHideFlags: 0
-  serializedVersion: 2
-  m_Modification:
-    serializedVersion: 3
-    m_TransformParent: {fileID: 0}
-    m_Modifications:
-    - target: {fileID: 8841422738568278764, guid: b09d33c8b7830a34d89d176d138cba96, type: 3}
-      propertyPath: m_LocalPosition.x
-      value: 0
-      objectReference: {fileID: 0}
-    - target: {fileID: 8841422738568278764, guid: b09d33c8b7830a34d89d176d138cba96, type: 3}
-      propertyPath: m_LocalPosition.y
-      value: 0
-      objectReference: {fileID: 0}
-    - target: {fileID: 8841422738568278764, guid: b09d33c8b7830a34d89d176d138cba96, type: 3}
-      propertyPath: m_LocalPosition.z
-      value: 0
-      objectReference: {fileID: 0}
-    - target: {fileID: 8841422738568278764, guid: b09d33c8b7830a34d89d176d138cba96, type: 3}
-      propertyPath: m_LocalRotation.w
-      value: 1
-      objectReference: {fileID: 0}
-    - target: {fileID: 8841422738568278764, guid: b09d33c8b7830a34d89d176d138cba96, type: 3}
-      propertyPath: m_LocalRotation.x
-      value: 0
-      objectReference: {fileID: 0}
-    - target: {fileID: 8841422738568278764, guid: b09d33c8b7830a34d89d176d138cba96, type: 3}
-      propertyPath: m_LocalRotation.y
-      value: 0
-      objectReference: {fileID: 0}
-    - target: {fileID: 8841422738568278764, guid: b09d33c8b7830a34d89d176d138cba96, type: 3}
-      propertyPath: m_LocalRotation.z
-      value: 0
-      objectReference: {fileID: 0}
-    - target: {fileID: 8841422738568278764, guid: b09d33c8b7830a34d89d176d138cba96, type: 3}
-      propertyPath: m_LocalEulerAnglesHint.x
-      value: 0
-      objectReference: {fileID: 0}
-    - target: {fileID: 8841422738568278764, guid: b09d33c8b7830a34d89d176d138cba96, type: 3}
-      propertyPath: m_LocalEulerAnglesHint.y
-      value: 0
-      objectReference: {fileID: 0}
-    - target: {fileID: 8841422738568278764, guid: b09d33c8b7830a34d89d176d138cba96, type: 3}
-      propertyPath: m_LocalEulerAnglesHint.z
-      value: 0
-      objectReference: {fileID: 0}
-    - target: {fileID: 8841422738568278765, guid: b09d33c8b7830a34d89d176d138cba96, type: 3}
-      propertyPath: fadeScreen
-      value: 
-      objectReference: {fileID: 1617237442}
-    - target: {fileID: 8841422738568278766, guid: b09d33c8b7830a34d89d176d138cba96, type: 3}
-      propertyPath: m_Name
-      value: Transition Manager
-      objectReference: {fileID: 0}
-    m_RemovedComponents: []
-    m_RemovedGameObjects: []
-    m_AddedGameObjects: []
-    m_AddedComponents: []
-  m_SourcePrefab: {fileID: 100100000, guid: b09d33c8b7830a34d89d176d138cba96, type: 3}
---- !u!1 &1128544405
-GameObject:
-  m_ObjectHideFlags: 0
-  m_CorrespondingSourceObject: {fileID: 0}
-  m_PrefabInstance: {fileID: 0}
-  m_PrefabAsset: {fileID: 0}
-  serializedVersion: 6
-  m_Component:
-  - component: {fileID: 1128544408}
-  - component: {fileID: 1128544407}
-  - component: {fileID: 1128544406}
-  m_Layer: 0
-  m_Name: XR Origin (XR Rig)
-  m_TagString: Untagged
-  m_Icon: {fileID: 0}
-  m_NavMeshLayer: 0
-  m_StaticEditorFlags: 0
-  m_IsActive: 1
---- !u!114 &1128544406
-MonoBehaviour:
-  m_ObjectHideFlags: 0
-  m_CorrespondingSourceObject: {fileID: 0}
-  m_PrefabInstance: {fileID: 0}
-  m_PrefabAsset: {fileID: 0}
-  m_GameObject: {fileID: 1128544405}
-  m_Enabled: 1
-  m_EditorHideFlags: 0
-  m_Script: {fileID: 11500000, guid: 017c5e3933235514c9520e1dace2a4b2, type: 3}
-  m_Name: 
-  m_EditorClassIdentifier: 
-  m_ActionAssets:
-  - {fileID: -944628639613478452, guid: c348712bda248c246b8c49b3db54643f, type: 3}
---- !u!114 &1128544407
-MonoBehaviour:
-  m_ObjectHideFlags: 0
-  m_CorrespondingSourceObject: {fileID: 0}
-  m_PrefabInstance: {fileID: 0}
-  m_PrefabAsset: {fileID: 0}
-  m_GameObject: {fileID: 1128544405}
-  m_Enabled: 1
-  m_EditorHideFlags: 0
-  m_Script: {fileID: 11500000, guid: e0cb9aa70a22847b5925ee5f067c10a9, type: 3}
-  m_Name: 
-  m_EditorClassIdentifier: 
-  m_Camera: {fileID: 1994815864}
-  m_OriginBaseGameObject: {fileID: 1128544405}
-  m_CameraFloorOffsetObject: {fileID: 1381363682}
-  m_RequestedTrackingOriginMode: 0
-  m_CameraYOffset: 1.1176
---- !u!4 &1128544408
-Transform:
-  m_ObjectHideFlags: 0
-  m_CorrespondingSourceObject: {fileID: 0}
-  m_PrefabInstance: {fileID: 0}
-  m_PrefabAsset: {fileID: 0}
-  m_GameObject: {fileID: 1128544405}
-  serializedVersion: 2
-  m_LocalRotation: {x: 0, y: 0, z: 0, w: 1}
-  m_LocalPosition: {x: -1.094027, y: 0.19721842, z: 0.23901677}
-  m_LocalScale: {x: 1, y: 1, z: 1}
-  m_ConstrainProportionsScale: 0
-  m_Children:
-  - {fileID: 1381363683}
-  m_Father: {fileID: 0}
-  m_LocalEulerAnglesHint: {x: 0, y: 0, z: 0}
+  _localToGlobeFixedMatrixIsValid: 0
 --- !u!1 &1381363682
 GameObject:
   m_ObjectHideFlags: 0
@@ -2436,55 +2655,6 @@
   - {fileID: 450247550}
   m_Father: {fileID: 1128544408}
   m_LocalEulerAnglesHint: {x: 0, y: 0, z: 0}
-<<<<<<< HEAD
---- !u!1 &1565005668
-GameObject:
-  m_ObjectHideFlags: 0
-  m_CorrespondingSourceObject: {fileID: 0}
-  m_PrefabInstance: {fileID: 0}
-  m_PrefabAsset: {fileID: 0}
-  serializedVersion: 6
-  m_Component:
-  - component: {fileID: 1565005669}
-  - component: {fileID: 1565005670}
-  m_Layer: 0
-  m_Name: CameraGroup
-  m_TagString: Untagged
-  m_Icon: {fileID: 0}
-  m_NavMeshLayer: 0
-  m_StaticEditorFlags: 0
-  m_IsActive: 1
---- !u!4 &1565005669
-Transform:
-  m_ObjectHideFlags: 0
-  m_CorrespondingSourceObject: {fileID: 0}
-  m_PrefabInstance: {fileID: 0}
-  m_PrefabAsset: {fileID: 0}
-  m_GameObject: {fileID: 1565005668}
-  serializedVersion: 2
-  m_LocalRotation: {x: -0, y: -0, z: -0, w: 1}
-  m_LocalPosition: {x: -15.219676, y: -5.979536, z: 7.8551245}
-  m_LocalScale: {x: 1, y: 1, z: 1}
-  m_ConstrainProportionsScale: 0
-  m_Children:
-  - {fileID: 565769947}
-  m_Father: {fileID: 591773476}
-  m_LocalEulerAnglesHint: {x: 0, y: 0, z: 0}
---- !u!114 &1565005670
-MonoBehaviour:
-  m_ObjectHideFlags: 0
-  m_CorrespondingSourceObject: {fileID: 0}
-  m_PrefabInstance: {fileID: 0}
-  m_PrefabAsset: {fileID: 0}
-  m_GameObject: {fileID: 1565005668}
-  m_Enabled: 1
-  m_EditorHideFlags: 0
-  m_Script: {fileID: 11500000, guid: 691b31efa1c814642b9bf29693f1b274, type: 3}
-  m_Name: 
-  m_EditorClassIdentifier: 
-  PlaneCamera: {fileID: 565769950}
-  SpectorCamera: {fileID: 541796568}
-=======
 --- !u!1001 &1523057442
 PrefabInstance:
   m_ObjectHideFlags: 0
@@ -2669,7 +2839,6 @@
     m_AddedGameObjects: []
     m_AddedComponents: []
   m_SourcePrefab: {fileID: 100100000, guid: 2f264ea60def0a944a4d178ffdefefe3, type: 3}
->>>>>>> 09db2541
 --- !u!1 &1608219444
 GameObject:
   m_ObjectHideFlags: 0
@@ -3214,8 +3383,6 @@
   - {fileID: 1034317662}
   - {fileID: 187802292}
   - {fileID: 1128544408}
-<<<<<<< HEAD
-  - {fileID: 591773476}
-=======
   - {fileID: 1523057442}
->>>>>>> 09db2541
+  - {fileID: 565769947}
+  - {fileID: 591773476}